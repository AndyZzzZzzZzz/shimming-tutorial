# Copyright 2023 D-Wave
#
# Licensed under the Apache License, Version 2.0 (the "License");
# you may not use this file except in compliance with the License.
# You may obtain a copy of the License at
#
#    http://www.apache.org/licenses/LICENSE-2.0
#
# Unless required by applicable law or agreed to in writing, software
# distributed under the License is distributed on an "AS IS" BASIS,
# WITHOUT WARRANTIES OR CONDITIONS OF ANY KIND, either express or implied.
# See the License for the specific language governing permissions and
# limitations under the License.
#
import dimod
import numpy as np

from tqdm import tqdm

from helpers.sampler_wrapper import ShimmingMockSampler
from dwave.system.samplers import DWaveSampler
from embed_square_lattice import embed_square_lattice
from helpers.helper_functions import (
    load_experiment_data,
    save_experiment_data,
    shim_parameter_rescaling,
)
from helpers import orbits
from helpers.paper_plotting_functions import (
    paper_plots_example3_2,
    paper_plots_example3_2_heatmaps,
)


def make_fbo_dict(embeddings: dict, shim: dict) -> dict:
    """Makes the FBO dict from the matrix of FBOs.

    Args:
        param (dict): parameters with keys "L" for length, "sampler" for
                      sampler (QPU), "coupling" for the coupling energy scale,
                      "chain_strength" for the chain strength of embeddings,
                      "halve_boundary_couplers" a flag for whether to divide J
                      by two on the boundaries, "adaptive_step_size" flag to
                      adaptively tune step sizes for shim.
                      and "num_iters" for the number of shimming iterations.
        shim (dict): shimming data
        embeddings (List[dict]): list of embeddings

    Returns:
        dict: flux bias offsets as a dict
    """
    fbo_dict = {}
    for iemb, emb in enumerate(embeddings):
        for ispin, spin in enumerate(emb):
            fbo_dict[spin] = shim["fbos"][iemb, ispin]

    return fbo_dict


def make_bqm(
    shim: dict, embeddings: list, logical_bqm: dimod.BinaryQuadraticModel
) -> dimod.BinaryQuadraticModel:
    """Makes the BQM from the matrix of coupling values.

    Args:
        shim (dict): shimming data
        embeddings (List[dict]): list of embeddings
        logical_bqm (dimod.BinaryQuadraticModel): a logical BQM

    Returns:
        dimod.BinaryQuadraticModel: a shimmed BQM
    """

    _bqm = dimod.BinaryQuadraticModel(vartype="SPIN")

    for iemb, emb in enumerate(embeddings):
        for iedge, (u, v) in enumerate(logical_bqm.quadratic):
            _bqm.set_quadratic(emb[u], emb[v], shim["couplings"][iemb, iedge])

    return _bqm


def make_logical_bqm(param: dict) -> dimod.BinaryQuadraticModel:
    """Makes the BQM from the matrix of coupling values.

    Args:
        param (dict): parameters with keys "L" for length, "sampler" for
                      sampler (QPU), "coupling" for the coupling energy scale,
                      "chain_strength" for the chain strength of embeddings,
                      "halve_boundary_couplers" a flag for whether to divide J
                      by two on the boundaries, "adaptive_step_size" flag to
                      adaptively tune step sizes for shim.
                      and "num_iters" for the number of shimming iterations.

    Returns:
        dimod.BinaryQuadraticModel: a shimmed BQM
    """

    _bqm = dimod.BinaryQuadraticModel(vartype="SPIN")

    for x in range(param["L"]):
        for y in range(param["L"]):
            _bqm.add_variable(x * param["L"] + y)

    for x in range(param["L"]):
        for y in range(param["L"]):
            if (x + y) % 2:
                if param["halve_boundary_couplers"] and (x == 0 or x == param["L"] - 1):
                    _bqm.set_quadratic(
                        x * param["L"] + y,
                        x * param["L"] + ((y + 1) % param["L"]),
                        param["coupling"] / 2,
                    )
                else:
                    _bqm.set_quadratic(
                        x * param["L"] + y,
                        x * param["L"] + ((y + 1) % param["L"]),
                        param["coupling"],
                    )
            else:
                _bqm.set_quadratic(
                    x * param["L"] + y,
                    x * param["L"] + ((y + 1) % param["L"]),
                    -param["chain_strength"] * param["coupling"],
                )
            if x < param["L"] - 1:
                _bqm.set_quadratic(
                    x * param["L"] + y, (x + 1) * param["L"] + y, param["coupling"]
                )

    return _bqm


def adjust_fbos(
    result: dimod.SampleSet, param: dict, shim: dict, stats: dict, embeddings: list
) -> None:
    """Adjust flux bias offsets in-place.

    Args:
        result (dimod.SampleSet): a sample set of spins used for computing statistics and adjusting
                                  shims
        param (dict): parameters with keys "L" for length, "sampler" for
                      sampler (QPU), "coupling" for the coupling energy scale,
                      "chain_strength" for the chain strength of embeddings,
                      "halve_boundary_couplers" a flag for whether to divide J
                      by two on the boundaries, "adaptive_step_size" flag to
                      adaptively tune step sizes for shim.
                      and "num_iters" for the number of shimming iterations.
        shim (dict): shimming data
        stats (dict): dict of sampled statistics
        embeddings (List[dict]): list of embeddings
    """
    magnetizations = np.zeros(param["sampler"].properties["num_qubits"], dtype=float)
    used_qubit_magnetizations = result.record.sample.sum(axis=0) / len(result.record)
    for iv, v in enumerate(result.variables):
        magnetizations[v] = used_qubit_magnetizations[iv]

    shim["fbos"] -= shim["alpha_Phi"] * magnetizations[embeddings]
    stats["mags"].append(magnetizations[embeddings])
    stats["all_fbos"].append(shim["fbos"].copy())


def adjust_couplings(
    result: dimod.SampleSet,
    param: dict,
    shim: dict,
    stats: dict,
    embeddings: list,
    logical_bqm: dimod.BinaryQuadraticModel,
) -> None:
    """Adjust couplings given a sample set.

    Args:
        result (dimod.SampleSet): a sample set of spins used for computing statistics and adjusting
                                  shims
        param (dict): parameters with keys "L" for length, "sampler" for
                      sampler (QPU), "coupling" for the coupling energy scale,
                      "chain_strength" for the chain strength of embeddings,
                      "halve_boundary_couplers" a flag for whether to divide J
                      by two on the boundaries, "adaptive_step_size" flag to
                      adaptively tune step sizes for shim.
                      and "num_iters" for the number of shimming iterations.
        shim (dict): shimming data
        stats (dict): dict of sampled statistics
        embeddings (List[dict]): list of embeddings
        logical_bqm (dimod.BinaryQuadraticModel): a logical BQM

    """
    vars = result.variables

    # Make a big array for the solutions, with zeros for unused qubits
    bigarr = np.zeros(
        shape=(param["sampler"].properties["num_qubits"], len(result)), dtype=np.int8
    )
    bigarr[vars, :] = dimod.as_samples(result)[0].T

    frust_matrix = np.zeros_like(shim["couplings"])

    for iemb, emb in enumerate(embeddings):
        for iedge, (u, v) in enumerate(logical_bqm.quadratic):
            mean_correlation = np.mean(np.multiply(bigarr[emb[u]], bigarr[emb[v]]))
            frust_matrix[iemb, iedge] = (
                mean_correlation * np.sign(shim["nominal_couplings"][iedge]) + 1
            ) / 2

    # Get frustration per orbit.
    _orbits = np.unique(shim["coupler_orbits"])

    for orbit in _orbits:
        # Only shim if the couplers are AFM.  Otherwise skip the orbit.
        if np.mean(shim["nominal_couplings"][shim["coupler_orbits"] == orbit]) > 0:
            mean_frust = np.mean(frust_matrix[:, shim["coupler_orbits"] == orbit])

            shim["couplings"][:, shim["coupler_orbits"] == orbit] += shim[
                "alpha_J"
            ] * np.multiply(
                np.sign(shim["nominal_couplings"][shim["coupler_orbits"] == orbit]),
                (frust_matrix[:, shim["coupler_orbits"] == orbit] - mean_frust),
            )

            # Renormalize to repair drift of magnitude due to truncation
            shim["couplings"][:, shim["coupler_orbits"] == orbit] *= np.mean(
                np.divide(
                    shim["nominal_couplings"][shim["coupler_orbits"] == orbit],
                    shim["couplings"][:, shim["coupler_orbits"] == orbit],
                )
            )

    # Damp the couplers (push toward default value)
    if "coupler_damp" in shim:
        excess = np.subtract(shim["couplings"], shim["nominal_couplings"])
        shim["couplings"] -= excess * shim["coupler_damp"]

    shim["couplings"] = np.maximum(shim["couplings"], -2.0)
    shim["couplings"] = np.minimum(shim["couplings"], 1.0)

    stats["all_couplings"].append(shim["couplings"].copy())
    stats["frust"].append(frust_matrix)


def get_sublattices(L: int) -> np.ndarray:
    """Get lattice of size L x L

    Args:
        L (int): linear length of lattice

    Returns:
        np.ndarray: a matrix representing
    """
    sl = np.zeros((L * L), dtype=int)
    for x in range(L):
        for y in range(L):
            sl[x * L + y] = (np.floor((y + 3 * x) / 2)) % 3
    return sl


def compute_psi(result: dimod.SampleSet, param: dict, embeddings: list) -> np.ndarray:
    """Compute psi

    Args:
        result (dimod.SampleSet): a sample set of spins used for computing statistics and adjusting
                                  shims
        param (dict): parameters with keys "L" for length, "sampler" for
                      sampler (QPU), "coupling" for the coupling energy scale,
                      "chain_strength" for the chain strength of embeddings,
                      "halve_boundary_couplers" a flag for whether to divide J
                      by two on the boundaries, "adaptive_step_size" flag to
                      adaptively tune step sizes for shim.
                      and "num_iters" for the number of shimming iterations.
        embeddings (List[dict]): list of embeddings

    Returns:
        np.ndarray: an array of psi values, one for each embedding
    """
    vars = result.variables

    # Make an array large enough for the solutions, with zeros for unused qubits
    bigarr = np.zeros(
        shape=(param["sampler"].properties["num_qubits"], len(result)), dtype=np.int8
    )
    bigarr[vars, :] = dimod.as_samples(result)[0].T

    sl = get_sublattices(param["L"])
    psi = np.zeros((len(embeddings), len(result)), dtype=complex)
    for iemb, emb in enumerate(embeddings):
        S = bigarr[emb]
        psi[iemb] = np.sqrt(3) * np.mean(
            np.multiply(S.T, np.exp(sl * 1j * 2 * np.pi / 3)), axis=1
        )

    return psi


def run_iteration(
    param: dict,
    shim: dict,
    stats: dict,
    embeddings: list,
    logical_bqm: dimod.BinaryQuadraticModel,
) -> None:
    """Perform one iteration of the experiment, i.e., sample the BQM, adjust flux
    bias offsets and couplings, and update statistics.

    Args:
        param (dict): parameters with keys "L" for length, "sampler" for
                      sampler (QPU), "coupling" for the coupling energy scale,
                      "chain_strength" for the chain strength of embeddings,
                      "halve_boundary_couplers" a flag for whether to divide J
                      by two on the boundaries, "adaptive_step_size" flag to
                      adaptively tune step sizes for shim.
                      and "num_iters" for the number of shimming iterations.
        shim (dict): shimming data
        stats (dict): dict of sampled statistics
        embeddings (List[dict]): list of embeddings
        logical_bqm (dimod.BinaryQuadraticModel): a logical BQM
    """
    bqm = make_bqm(shim, embeddings, logical_bqm)
    fbo_dict = make_fbo_dict(embeddings, shim)
    flux_biases = [0] * param["sampler"].properties["num_qubits"]
    for qubit, fbo in fbo_dict.items():
        flux_biases[qubit] = fbo

    result = param["sampler"].sample(
        bqm,
        annealing_time=1.0,
        num_reads=100,
        readout_thermalization=100.0,
        auto_scale=False,
        flux_drift_compensation=True,
        flux_biases=flux_biases,
        answer_mode="raw",
    )

    adjust_fbos(result, param, shim, stats, embeddings)
    adjust_couplings(result, param, shim, stats, embeddings, logical_bqm)
    stats["all_psi"].append(compute_psi(result, param, embeddings))
    stats["all_alpha_Phi"].append(shim["alpha_Phi"])
    stats["all_alpha_J"].append(shim["alpha_J"])


def run_experiment(
    param: dict,
    shim: dict,
    stats: dict,
    embeddings: list,
    logical_bqm: dimod.BinaryQuadraticModel,
    alpha_Phi: float = 0.0,
    alpha_J: float = 0.0,
    use_cache: bool = True,
) -> dict:
    """Run the full experiment

    Args:
        param (dict): parameters with keys "L" for length, "sampler" for
                      sampler (QPU), "coupling" for the coupling energy scale,
                      "chain_strength" for the chain strength of embeddings,
                      "halve_boundary_couplers" a flag for whether to divide J
                      by two on the boundaries, "adaptive_step_size" flag to
                      adaptively tune step sizes for shim.
                      and "num_iters" for the number of shimming iterations.
        shim (dict): shimming data
        stats (dict): dict of sampled statistics
        embeddings (List[dict]): list of embeddings
        logical_bqm (dimod.BinaryQuadraticModel): a logical BQM
        alpha_Phi (float): learning rate for linear shims. Defaults to 0.
        alpha_J (float): learning rate for coupling shims. Defaults to 0.
        use_cache (bool): When True an attempt is made to load (save) data from
            (to) the directory cached_experimental_data.
    Returns:
       dict: experiment statistics
    """

    if use_cache:
        solver_name = param["sampler"].properties["chip_id"]
        prefix = (
            f'{solver_name}_example3_2_{shim["type"]}{"_adaptive" * int(param["adaptive_step_size"])}'
            f'_halve{param["halve_boundary_couplers"]}_aPhi{alpha_Phi}_aJ{alpha_J}'
        )
        data_dict = {"param": param, "shim": shim, "stats": stats}
        data_dict = load_experiment_data(prefix, data_dict)
    else:
        data_dict = None

    # prev_execution_times = {'embedded_finite': 212.8416, 'embedded_infinite': 674.3778, 'triangular_infinite': 236.1368}

    if data_dict is not None:
        param = data_dict["param"]
        shim = data_dict["shim"]
        stats = data_dict["stats"]
    else:
        if shim["type"] == "embedded_finite":
            stage_idx = 1
        elif shim["type"] == "embedded_infinite":
            stage_idx = 2
        elif shim["type"] == "triangular_infinite":
            stage_idx = 3
        print(
            f"Collection of data (stage {stage_idx} of 3) typically requires several minutes"
        )

        pbar = tqdm(range(param["num_iters"]), ncols=140, desc=f"PROGRESS ({prefix})")

        if not param["adaptive_step_size"]:
            # Fixed step sizes
            for iteration in pbar:
                if iteration < param["num_iters_unshimmed_flux"]:
                    shim["alpha_Phi"] = 0.0
                else:
                    shim["alpha_Phi"] = alpha_Phi
                if iteration < param["num_iters_unshimmed_J"]:
                    shim["alpha_J"] = 0.0
                else:
                    shim["alpha_J"] = alpha_J

                run_iteration(param, shim, stats, embeddings, logical_bqm)

        else:
            # Adaptive step sizes
            shim["alpha_Phi"] = alpha_Phi
            shim["alpha_J"] = alpha_J
            for iteration in pbar:
                run_iteration(param, shim, stats, embeddings, logical_bqm)
                shim["alpha_Phi"] *= shim_parameter_rescaling(
                    stats["all_fbos"], num_iters=20, ratio=1.1
                )
                shim["alpha_J"] *= shim_parameter_rescaling(
                    stats["all_couplings"], num_iters=20, ratio=1.1
                )
        if use_cache:
            save_experiment_data(prefix, {"param": param, "shim": shim, "stats": stats})

    paper_plots_example3_2(
        halve_boundary_couplers=param["halve_boundary_couplers"],
        type_=shim["type"],
        nominal_couplings=shim["nominal_couplings"],
        coupler_orbits=shim["coupler_orbits"],
        all_fbos=stats["all_fbos"],
        all_couplings=stats["all_couplings"],
        mags=stats["mags"],
        frust=stats["frust"],
    )

    return {
        "halve_boundary_couplers": param["halve_boundary_couplers"],
        "type_": shim["type"],
        "all_psi": stats["all_psi"],
        "shim_type": shim["type"],
    }

<<<<<<< HEAD
def main(solver_name: str='MockDWaveSampler', coupling: float=0.9, num_iters: int=800,
         num_iters_unshimmed_flux: int=100, num_iters_unshimmed_J: int=300,
         max_num_emb: int=1, use_cache: bool=True) -> None:
=======

def main(
    solver_name: str = None,
    coupling: float = 0.9,
    num_iters: int = 800,
    num_iters_unshimmed_flux: int = 100,
    num_iters_unshimmed_J: int = 300,
    max_num_emb: int = 1,
    use_cache: bool = True,
) -> None:
>>>>>>> bab63784
    """Main function to run example.

    Completes an experiment matched to Figure 13-16 of DOI:10.3389/fcomp.2023.1238988,
    plotting a corresponding figure. Note that data collection is interrupted between
    each figure presentation.

    Args:
        solver_name (string): option to specify sampler type. The default client QPU
            is used by default other options are listed in Leap, to use a locally executed
            classical placeholder for debugging select 'MockDWaveSampler'.
        coupling (float): coupling strength on chain.
        num_iters (int): Number of sequential programmings.
        num_iters_unshimmed_flux (int): Number of sequential programmings without flux shimming.
        num_iters_unshimmed_J (int): Number of sequential programmings without J shimming.
        max_num_emb (int): Maximum number of embeddings to use per programming.
            Published tutorial data uses several parallel embeddings, but this
            tutorial uses 1 (max_num_emb=1) by default to bypass the otherwise
            slow search process.
        use_cache (bool): When True embeddings and data are read from
            (and saved to) local directories, repeated executions can reuse
            collected data. When False embeddings and data are recalculated on
            each call. Defaults to True
    """

    if solver_name == "MockDWaveSampler":
        sampler = ShimmingMockSampler()
    else:
        sampler = DWaveSampler(solver=solver_name)

    adaptive_step_size = False
    halve_boundary_couplers = False

    results = []
    for shimtype in ["embedded_finite", "embedded_infinite", "triangular_infinite"]:
        param = {
            "L": 12,
            "sampler": sampler,
            "chain_strength": 2.0,
            "coupling": coupling,
            "num_iters": num_iters,
            "num_iters_unshimmed_flux": num_iters_unshimmed_flux,
            "num_iters_unshimmed_J": num_iters_unshimmed_J,
            "halve_boundary_couplers": halve_boundary_couplers,
            "adaptive_step_size": adaptive_step_size,
        }

        # Make the logical BQM and disjoint embeddings
        embeddings, _ = embed_square_lattice(
            sampler=sampler, L=param["L"], max_num_emb=max_num_emb, use_cache=use_cache
        )

        # Make the logical BQM to get orbits for a single embedding.
        # Doing it for all embeddings together is very slow with pynauty.
        logical_bqm = make_logical_bqm(param)
        unsigned_orbits = orbits.get_orbits(logical_bqm)

        # Where the shim data (parameters and Hamiltonian terms) are stored
        shim = {
            "alpha_Phi": 0.0,
            "alpha_J": 0.0,
            "couplings": np.array(
                [list(logical_bqm.quadratic.values())] * len(embeddings)
            ),
            "fbos": np.zeros_like(embeddings, dtype=float),
            "type": shimtype,
            "coupler_damp": 0.0,
        }

        # Save the nominal couplings so we can refer to their sign later
        shim["nominal_couplings"] = shim["couplings"][0].copy()

        if shim["type"] == "embedded_finite":
            shim["coupler_orbits"] = list(unsigned_orbits[1].values())
        if shim["type"] == "embedded_infinite":
            # Divide into three orbits: vertical FM, vertical AFM, and horizontal AFM.
            index_diff = np.array(
                [np.abs(u - v) for (u, v) in logical_bqm.quadratic.keys()]
            )
            shim["coupler_orbits"] = 0 * index_diff
            shim["coupler_orbits"][shim["nominal_couplings"] > 0] = 1
            shim["coupler_orbits"][index_diff == param["L"]] = 2
            shim["coupler_orbits"] = list(shim["coupler_orbits"])
        if shim["type"] == "triangular_infinite":
            shim["coupler_orbits"] = [
                int((1 + np.sign(x)) / 2) for x in logical_bqm.quadratic.values()
            ]

        # Data for plotting after the fact
        stats = {
            "mags": [],
            "frust": [],
            "all_fbos": [shim["fbos"].copy()],
            "all_couplings": [shim["couplings"].copy()],
            "all_alpha_Phi": [],
            "all_alpha_J": [],
            "all_psi": [],
        }
        experiment_data = run_experiment(
            param, shim, stats, embeddings, logical_bqm, 2e-6, 0.02, use_cache
        )
        results.append(experiment_data)

    paper_plots_example3_2_heatmaps(results)


if __name__ == "__main__":
    main()<|MERGE_RESOLUTION|>--- conflicted
+++ resolved
@@ -447,11 +447,6 @@
         "shim_type": shim["type"],
     }
 
-<<<<<<< HEAD
-def main(solver_name: str='MockDWaveSampler', coupling: float=0.9, num_iters: int=800,
-         num_iters_unshimmed_flux: int=100, num_iters_unshimmed_J: int=300,
-         max_num_emb: int=1, use_cache: bool=True) -> None:
-=======
 
 def main(
     solver_name: str = None,
@@ -462,7 +457,6 @@
     max_num_emb: int = 1,
     use_cache: bool = True,
 ) -> None:
->>>>>>> bab63784
     """Main function to run example.
 
     Completes an experiment matched to Figure 13-16 of DOI:10.3389/fcomp.2023.1238988,
