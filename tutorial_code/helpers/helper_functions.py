--- conflicted
+++ resolved
@@ -69,6 +69,9 @@
         exponent = np.polyfit(
             np.log(np.arange(1, num_iters)), np.log(X[1:num_iters]), 1
         )[0]
+        exponent = np.polyfit(
+            np.log(np.arange(1, num_iters)), np.log(X[1:num_iters]), 1
+        )[0]
 
         if exponent > 1.0 + tol:
             return ratio
@@ -92,12 +95,8 @@
     coupling,
     L,
 ):
-<<<<<<< HEAD
     """
     Plots diagnostics for the convergence of shims
-=======
-    """Plots diagnostics for the convergence of shims
->>>>>>> ea4a4e60
 
     Args:
         all_fbos (list(np.ndarray)): 'all_fbos' in the experiment's stats dictionary
@@ -113,6 +112,7 @@
         L (int): 'L' in the experiment's param dictionary
     """
     plt.rcParams["figure.figsize"] = (18, 10)
+    plt.rcParams["figure.figsize"] = (18, 10)
     fig = plt.figure(1)
     plt.clf()
     axs = fig.subplots(2, 6)
@@ -120,10 +120,14 @@
     plt.sca(axs[0, 0])
     plt.plot(np.reshape(np.array(all_fbos), (len(all_fbos), -1))[:, ::10])
     plt.title("FBOs")
+    plt.plot(np.reshape(np.array(all_fbos), (len(all_fbos), -1))[:, ::10])
+    plt.title("FBOs")
 
     M = np.array(mags)
     Y = movmean(M, 10)
     plt.sca(axs[0, 1])
+    plt.plot(np.std(np.reshape(Y[10:], (len(Y[10:]), -1)), axis=1))
+    plt.title("std of 10-call moving mean of m")
     plt.plot(np.std(np.reshape(Y[10:], (len(Y[10:]), -1)), axis=1))
     plt.title("std of 10-call moving mean of m")
 
@@ -137,6 +141,7 @@
         np.mean(np.abs(np.diff(M, axis=0)), axis=(1, 2))
     )
     plt.title("mean abs difference in m")
+    plt.title("mean abs difference in m")
 
     plt.sca(axs[1, 0])
     plt.plot(
@@ -144,7 +149,10 @@
             np.divide(np.array(all_couplings), all_couplings[0]),
             (len(all_couplings), -1),
         )[:, ::10]
+            (len(all_couplings), -1),
+        )[:, ::10]
     )
+    plt.title("couplings (vs. nominal)")
     plt.title("couplings (vs. nominal)")
 
     M = np.array(frust)
@@ -160,6 +168,8 @@
 
     plt.sca(axs[1, 1])
 
+    plt.plot(np.mean(Y_orbit[10:], axis=1))
+    plt.title("std of 10-call moving mean of f; avg per orbit")
     plt.plot(np.mean(Y_orbit[10:], axis=1))
     plt.title("std of 10-call moving mean of f; avg per orbit")
 
@@ -173,6 +183,7 @@
         np.mean(np.abs(np.diff(M, axis=0)), axis=(1, 2))
     )
     plt.title("mean abs difference in f")
+    plt.title("mean abs difference in f")
 
     # Convergence of FBOs
     M = np.array(all_fbos)
@@ -182,15 +193,20 @@
     plist = []
     for t in np.flip(np.arange(len(M) - 19)):
         X = np.flip(np.var(M[-1 - t - 19 : -1 - t] - M[-1 - t], axis=(1, 2)))
+        X = np.flip(np.var(M[-1 - t - 19 : -1 - t] - M[-1 - t], axis=(1, 2)))
         if min(np.abs(X)) == 0:
+            plist.append(0.0)
             plist.append(0.0)
         else:
             plist.append(np.polyfit(np.log(np.arange(1, 20)), np.log(X), 1)[0])
     plt.plot(np.arange(19, len(M)), plist)
     plt.title("fluctuation variance exponent")
+    plt.title("fluctuation variance exponent")
 
     plt.sca(axs[0, 5])
     plt.plot(np.array(all_alpha_phi))
+    plt.yscale("log")
+    plt.title("$\\alpha_\Phi$")
     plt.yscale("log")
     plt.title("$\\alpha_\Phi$")
 
@@ -202,18 +218,24 @@
     plist = []
     for t in np.flip(np.arange(len(M) - 19)):
         X = np.flip(np.var(M[-1 - t - 19 : -1 - t] - M[-1 - t], axis=(1, 2)))
+        X = np.flip(np.var(M[-1 - t - 19 : -1 - t] - M[-1 - t], axis=(1, 2)))
         if min(np.abs(X)) == 0:
+            plist.append(0.0)
             plist.append(0.0)
         else:
             plist.append(np.polyfit(np.log(np.arange(1, 20)), np.log(X), 1)[0])
     plt.plot(np.arange(19, len(M)), plist)
     plt.title("fluctuation variance exponent")
+    plt.title("fluctuation variance exponent")
 
     plt.sca(axs[1, 5])
     plt.plot(np.array(all_alpha_j))
     plt.yscale("log")
     plt.title("$\\alpha_J$")
-
+    plt.yscale("log")
+    plt.title("$\\alpha_J$")
+
+    plt.suptitle(f"J={coupling}, L={L}, alpha_Phi={alpha_phi}, alpha_J={alpha_j}")
     plt.suptitle(f"J={coupling}, L={L}, alpha_Phi={alpha_phi}, alpha_J={alpha_j}")
     plt.tight_layout()
     plt.show()
@@ -230,6 +252,7 @@
         list[tuple[float]]: list of tuples whose coordinates represent colours used in matplotlib
     """
     cm = matplotlib.cm.get_cmap(name="coolwarm")
+    cm = matplotlib.cm.get_cmap(name="coolwarm")
     norm = matplotlib.colors.Normalize(vmin=-2, vmax=2)
     return [cm(norm(bqm.quadratic[E])) for E in G.edges()]
 
@@ -244,6 +267,7 @@
     Returns:
         list[tuple[float]]: list of tuples whose coordinates represent colours used in matplotlib
     """
+    cm = matplotlib.cm.get_cmap(name="coolwarm")
     cm = matplotlib.cm.get_cmap(name="coolwarm")
     norm = matplotlib.colors.Normalize(vmin=-2, vmax=2)
     return [cm(norm(bqm.linear[V])) for V in G.nodes()]
@@ -261,15 +285,18 @@
     """
     filename = "savedata_" + prefix + ".pkl"
     filepath = Path("cached_experiment_data").joinpath("".join(filename))
+    filename = "savedata_" + prefix + ".pkl"
+    filepath = Path("cached_experiment_data").joinpath("".join(filename))
 
     if not os.path.exists(filepath):
         print(f"{filepath} not found.  Couldn" "t load data.")
+        print(f"{filepath} not found.  Couldn" "t load data.")
         return None
 
+    with lzma.open(filepath, "rb") as f:
     with lzma.open(filepath, "rb") as f:
         loaded_data_dict = pickle.load(f)
 
-<<<<<<< HEAD
     if "param" in data_dict and "sampler" in data_dict["param"]:
         sampler = data_dict["param"]["sampler"]
     else:
@@ -277,16 +304,6 @@
     data_dict.update(loaded_data_dict)
     if sampler is not None:
         data_dict["param"]["sampler"] = sampler
-=======
-    temp = None
-    if "param" in data_dict and "sampler" in data_dict["param"]:
-        temp = data_dict["param"]["sampler"]
-    for key in data_dict:
-        data_dict[key] = loaded_data_dict[key]
-        if temp is not None:
-            data_dict["param"]["sampler"] = temp
-
->>>>>>> ea4a4e60
     print(f"Loaded {filepath}")
     return data_dict
 
@@ -304,15 +321,17 @@
     """
     filename = "savedata_" + prefix + ".pkl"
     filepath = Path("cached_experiment_data").joinpath("".join(filename))
+    filename = "savedata_" + prefix + ".pkl"
+    filepath = Path("cached_experiment_data").joinpath("".join(filename))
 
     if os.path.exists(filepath) and not overwrite:
         print(f"{filepath} exists.  Not overwriting.")
+        print(f"{filepath} exists.  Not overwriting.")
         return False
 
     for key in data_dict:
         data_dict[key] = copy.copy(data_dict[key])
 
-<<<<<<< HEAD
     sampler_client1 = None
     sampler_client2 = None
     if "param" in data_dict and "sampler" in data_dict["param"]:
@@ -325,24 +344,17 @@
         ):
             sampler_client2 = data_dict["param"]["sampler"].solver.client
             data_dict["param"]["sampler"].solver.client = None
-=======
-    # Need to remove some sampler fields to make the data serializable.
-    if "param" in data_dict and "sampler" in data_dict["param"]:
-        data_dict["param"]["sampler"].solver.client = None
-        data_dict["param"]["sampler"].client = None
->>>>>>> ea4a4e60
-
+
+    os.makedirs("cached_experiment_data", exist_ok=True)
+    with lzma.open(filepath, "wb") as f:
     os.makedirs("cached_experiment_data", exist_ok=True)
     with lzma.open(filepath, "wb") as f:
         pickle.dump(data_dict, f)
 
-<<<<<<< HEAD
     if sampler_client1 is not None:
         data_dict["param"]["sampler"].client = sampler_client1
     if sampler_client2 is not None:
         data_dict["param"]["sampler"].solver.client = sampler_client2
 
-=======
->>>>>>> ea4a4e60
     print(f"Saved {filepath}")
     return True