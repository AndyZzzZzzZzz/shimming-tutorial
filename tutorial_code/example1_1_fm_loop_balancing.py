# Copyright 2023 D-Wave
#
# Licensed under the Apache License, Version 2.0 (the "License");
# you may not use this file except in compliance with the License.
# You may obtain a copy of the License at
#
#    http://www.apache.org/licenses/LICENSE-2.0
#
# Unless required by applicable law or agreed to in writing, software
# distributed under the License is distributed on an "AS IS" BASIS,
# WITHOUT WARRANTIES OR CONDITIONS OF ANY KIND, either express or implied.
# See the License for the specific language governing permissions and
# limitations under the License.
#

import dimod
import numpy as np

from helpers.sampler_wrapper import ShimmingMockSampler
from dwave.system.samplers import DWaveSampler
from tqdm import tqdm

from embed_loops import embed_loops
from helpers.helper_functions import load_experiment_data, save_experiment_data
from helpers.paper_plotting_functions import paper_plots_example1_1


def make_fbo_dict(param: dict, shim: dict, embeddings: list) -> dict:
    """Makes the FBO dict from the matrix of FBOs.

    Args:
        param (dict): parameters with keys "L" for length, "sampler" for
                      sampler (QPU), "coupling" for the coupling energy scale,
                      and "num_iters" for the number of shimming iterations.
        shim (dict): shimming data
        embeddings (List[dict]): list of embeddings

    Returns:
        dict: flux bias offsets as a dict
    """
    fbo_dict = {
        emb[spin]: shim["fbos"][iemb, spin]
        for iemb, emb in enumerate(embeddings)
        for spin in range(param["L"])
    }

    return fbo_dict


def make_bqm(param: dict, shim: dict, embeddings: list) -> dimod.BinaryQuadraticModel:
    """Makes the BQM from the matrix of coupling values.

    Args:
        param (dict): parameters with keys "L" for length, "sampler" for
                      sampler (QPU), "coupling" for the coupling energy scale,
                      and "num_iters" for the number of shimming iterations.
        shim (dict): shimming data
        embeddings (List[dict]): list of embeddings

    Returns:
        dimod.BinaryQuadraticModel: a shimmed BQM
    """

    bqm = dimod.BinaryQuadraticModel(
        vartype="SPIN",
    )
    for iemb, emb in enumerate(embeddings):
        for spin in range(param["L"]):
            bqm.add_quadratic(
                emb[spin], emb[(spin + 1) % param["L"]], shim["couplings"][iemb, spin]
            )

    return bqm


def adjust_fbos(
    result: dimod.SampleSet, param: dict, shim: dict, stats: dict, embeddings: list
) -> None:
    """Adjust flux bias offsets in-place.

    Args:
        result (dimod.SampleSet): a sample set of spins used for computing statistics and adjusting shims
        param (dict): parameters with keys "L" for length, "sampler" for
                      sampler (QPU), "coupling" for the coupling energy scale,
                      and "num_iters" for the number of shimming iterations.
        shim (dict): shimming data
        stats (dict): dict of sampled statistics
        embeddings (List[dict]): list of embeddings
    """
    magnetizations = [0] * param["sampler"].properties["num_qubits"]
    used_qubit_magnetizations = result.record.sample.sum(axis=0) / len(result.record)
    for iv, v in enumerate(result.variables):
        magnetizations[v] = used_qubit_magnetizations[iv]

    mag_array = np.zeros_like(shim["fbos"])
    for iemb in range(len(embeddings)):
        for iqubit in range(param["L"]):
            mag_array[iemb, iqubit] = magnetizations[embeddings[iemb][iqubit]]

    shim["fbos"] -= shim["alpha_Phi"] * mag_array

    stats["mags"].append(mag_array)
    stats["all_fbos"].append(shim["fbos"].copy())


def adjust_couplings(
    result: dimod.SampleSet, param: dict, shim: dict, stats: dict, embeddings: list
) -> None:
    """Adjust couplings given a sample set.

    Args:
        result (dimod.SampleSet):  a sample set of spins used for computing statistics and adjusting shims
        param (dict): parameters with keys "L" for length, "sampler" for
                      sampler (QPU), "coupling" for the coupling energy scale,
                      and "num_iters" for the number of shimming iterations.
        shim (dict): shimming data
        stats (dict): dict of sampled statistics
        embeddings (List[dict]): list of embeddings
    """

    vars = result.variables

    # Make an array large enough for the solutions, with zeros for unused qubits
    bigarr = np.zeros(
        shape=(param["sampler"].properties["num_qubits"], len(result)), dtype=np.int8
    )
    bigarr[vars, :] = dimod.as_samples(result)[0].T

    frust_matrix = np.zeros_like(shim["couplings"])

    for iemb, emb in enumerate(embeddings):
        for spin in range(param["L"]):
            mean_correlation = np.mean(
                np.multiply(bigarr[emb[spin]], bigarr[emb[(spin + 1) % param["L"]]])
            )
            frust_matrix[iemb, spin] = (
                mean_correlation * np.sign(param["coupling"]) + 1
            ) / 2

    shim["couplings"] += (
        np.sign(param["coupling"])
        * shim["alpha_J"]
        * (frust_matrix - np.mean(frust_matrix))
    )
    stats["all_couplings"].append(shim["couplings"].copy())
    stats["frust"].append(frust_matrix)


def run_iteration(param: dict, shim: dict, stats: dict, embeddings: list) -> None:
    """Perform one iteration of the experiment, i.e., sample the BQM, adjust flux
    bias offsets and couplings, and update statistics.

    Args:
        param (dict): parameters with keys "L" for length, "sampler" for
                      sampler (QPU), "coupling" for the coupling energy scale,
                      and "num_iters" for the number of shimming iterations.
        shim (dict): shimming data
        stats (dict): dict of sampled statistics
        embeddings (List[dict]): list of embeddings
    """
    bqm = make_bqm(param, shim, embeddings)
    fbo_dict = make_fbo_dict(param, shim, embeddings)

    flux_biases = [0] * param["sampler"].properties["num_qubits"]

    for qubit, fbo in fbo_dict.items():
        flux_biases[qubit] = fbo
    result = param["sampler"].sample(
        bqm,
        annealing_time=1.0,
        num_reads=100,
        readout_thermalization=100.0,
        auto_scale=False,
        flux_drift_compensation=True,
        flux_biases=flux_biases,
        answer_mode="raw",
    )
    adjust_fbos(result, param, shim, stats, embeddings)
    adjust_couplings(result, param, shim, stats, embeddings)
    stats["all_alpha_Phi"].append(shim["alpha_Phi"])
    stats["all_alpha_J"].append(shim["alpha_J"])


def run_experiment(
    param: dict,
    shim: dict,
    stats: dict,
    embeddings: list,
    alpha_Phi: float = 0.0,
    alpha_J: float = 0.0,
    use_cache: bool = True,
) -> dict:
    """Run the full experiment

    Args:
        param (dict): parameters with keys "L" for length, "sampler" for
                      sampler (QPU), "coupling" for the coupling energy scale,
                      and "num_iters" for the number of shimming iterations.
        shim (dict): shimming data
        stats (dict): dict of sampled statistics
        embeddings (List[dict]): list of embeddings
        alpha_Phi (float): learning rate for linear shims. Defaults to 0.
        alpha_J (float): learning rate for coupling shims. Defaults to 0.
        use_cache (bool): When True an attempt is made to load (save) data from
            (to) the directory cached_experimental_data.
    Returns:
       dict: experiment statistics
    """
    if use_cache:
        solver_name = param["sampler"].properties["chip_id"]
        prefix = f"{solver_name}_example1_1_aPhi{alpha_Phi}_aJ{alpha_J}"
        data_dict = {"param": param, "shim": shim, "stats": stats}
        data_dict = load_experiment_data(prefix, data_dict)
    else:
        data_dict = None

    if data_dict is not None:
        param = data_dict["param"]
        shim = data_dict["shim"]
        stats = data_dict["stats"]
    else:
        # prev_execution_time = 193.6231 sec.
        print("Collection of data typically requires several minutes")
        for iteration in tqdm(range(param["num_iters"]), total=param["num_iters"]):
            if iteration < param["num_iters_unshimmed_flux"]:
                shim["alpha_Phi"] = 0.0
            else:
                shim["alpha_Phi"] = alpha_Phi

            shim["alpha_J"] = alpha_J
            run_iteration(param, shim, stats, embeddings)
        if use_cache:
            save_experiment_data(prefix, {"param": param, "shim": shim, "stats": stats})

    return {
        "alpha_Phi": alpha_Phi,
        "all_fbos": stats["all_fbos"],
        "mags": stats["mags"],
    }


<<<<<<< HEAD
def main(solver_name: str="MockDWaveSampler", coupling: float=-0.2, num_iters: int=100,
         num_iters_unshimmed_flux: int=10, use_cache: bool=True) -> None:
=======
def main(
    solver_name: str = None,
    coupling: float = -0.2,
    num_iters: int = 100,
    num_iters_unshimmed_flux: int = 10,
    use_cache: bool = True,
) -> None:
>>>>>>> bab63784
    """Main function to run example.

    Completes an experiment matched to Figure 6 of DOI10.3389/fcomp.2023.1238988,
    plotting a corresponding figure.

    Args:
        solver_name (string, optional): option to specify sampler type. The
            default client QPU is used by default other options are listed in
            Leap, to use a locally executed classical placeholder for debugging
            select 'MockDWaveSampler'.
        coupling (float): Strength of coupling, defaults to -0.2 (ferromagnetic).
        num_iters (int): Total number of programmings (iterations). Defaults to
            300.
        num_iters_unshimmed_flux (int): Number of iterations without shimming
            of flux_biases. Defaults to 100.
        num_iters_unshimmed_J (int): Number of iterations without shimming of
            couplings. Defaults to 200.
        use_cache (bool): When True embeddings and data are read from
            (and saved to) local directories, repeated executions can reuse
            collected data. When False embeddings and data are recalculated on
            each call. Defaults to True
    """
    if solver_name == "MockDWaveSampler":
        sampler = ShimmingMockSampler()
    else:
        sampler = DWaveSampler(solver=solver_name)

    results = []
    for alpha_Phi in [1e-4, 1e-5, 1e-6]:
        param = {
            "L": 16,
            "sampler": sampler,
            "coupling": coupling,
            "num_iters": num_iters,
            "num_iters_unshimmed_flux": num_iters_unshimmed_flux,
        }

        embeddings = embed_loops(sampler=sampler, L=param["L"], use_cache=use_cache)

        # Where the shim data (parameters and Hamiltonian terms) are stored
        shim = {
            "alpha_Phi": 0.0,
            "alpha_J": 0.0,
            "couplings": param["coupling"]
            * np.ones((len(embeddings), param["L"]), dtype=float),
            "fbos": np.zeros((len(embeddings), param["L"]), dtype=float),
            "coupler_orbits": [0] * param["L"],
        }

        stats = {
            "mags": [],
            "frust": [],
            "all_fbos": [],
            "all_couplings": [],
            "all_alpha_Phi": [],
            "all_alpha_J": [],
        }

        experiment_data = run_experiment(
            param, shim, stats, embeddings, alpha_Phi, 0.0, use_cache
        )
        results.append(experiment_data)

    paper_plots_example1_1(experiment_data_list=results)


if __name__ == "__main__":
    main()<|MERGE_RESOLUTION|>--- conflicted
+++ resolved
@@ -239,10 +239,6 @@
     }
 
 
-<<<<<<< HEAD
-def main(solver_name: str="MockDWaveSampler", coupling: float=-0.2, num_iters: int=100,
-         num_iters_unshimmed_flux: int=10, use_cache: bool=True) -> None:
-=======
 def main(
     solver_name: str = None,
     coupling: float = -0.2,
@@ -250,7 +246,6 @@
     num_iters_unshimmed_flux: int = 10,
     use_cache: bool = True,
 ) -> None:
->>>>>>> bab63784
     """Main function to run example.
 
     Completes an experiment matched to Figure 6 of DOI10.3389/fcomp.2023.1238988,
